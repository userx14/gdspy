--- conflicted
+++ resolved
@@ -3008,11 +3008,7 @@
     return result
 
 
-<<<<<<< HEAD
 def old_offset(polygons, distance, join='miter', tolerance=2, max_points=199, layer=0, datatype=0, eps=1e-13):
-=======
-def offset(object, distance, join='miter', tolerance=2, max_points=199, layer=0, datatype=0, eps=1e-13):
->>>>>>> 0e5108f9
     """
     Shrink or expand a polygon or polygon set.
 
@@ -3077,11 +3073,7 @@
     tolerance *= distance
 
     if join == 'miter':
-<<<<<<< HEAD
         for points in poly:
-=======
-        for points in polygons:
->>>>>>> 0e5108f9
             vec = numpy.roll(points, -1, 0) - points
             mag = numpy.sqrt(numpy.sum(vec**2, 1))
             vec = (vec.T / mag).T
@@ -3140,11 +3132,7 @@
             edges.extend(edg)
 
     elif join == 'bevel':
-<<<<<<< HEAD
         for points in poly:
-=======
-        for points in polygons:
->>>>>>> 0e5108f9
             vec = numpy.roll(points, -1, 0) - points
             mag = numpy.sqrt(numpy.sum(vec**2, 1))
             vec = (vec.T / mag).T
